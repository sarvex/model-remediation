--- conflicted
+++ resolved
@@ -393,14 +393,10 @@
     # pyformat: disable
     """Computes `min_diff_loss`(es) corresponding to `min_diff_data`.
 
-<<<<<<< HEAD
-    Args:
-      min_diff_data: Tuple of length 2 or 3 as described below.
-=======
     Arguments:
       min_diff_data: Tuple of data or valid MinDiff structure of tuples as
         described below.
->>>>>>> 7446e1a9
+
       training: Boolean indicating whether to run in training or inference mode.
         See `tf.keras.Model.call` for details.
       mask: Mask or list of masks as described in `tf.keras.Model.call`. These
